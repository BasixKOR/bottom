//! This mainly concerns converting collected data into things that the canvas
//! can actually handle.
use crate::app::data_harvester::temperature::TemperatureType;
use crate::app::text_table::TextTableData;
use crate::app::DataCollection;
use crate::{app::AxisScaling, units::data_units::DataUnit, Pid};
use crate::{
    app::{data_harvester, ProcWidgetState},
    utils::{self, gen_util::*},
};
use data_harvester::processes::ProcessSorting;
use fxhash::FxBuildHasher;
use indexmap::IndexSet;
use std::borrow::Cow;
use std::collections::{HashMap, VecDeque};

/// Point is of time, data
type Point = (f64, f64);

#[derive(Debug)]
pub enum BatteryDuration {
    Charging { short: String, long: String },
    Discharging { short: String, long: String },
    Neither,
}

impl Default for BatteryDuration {
    fn default() -> Self {
        Self::Neither
    }
}

#[derive(Default, Debug)]
pub struct ConvertedBatteryData {
    pub battery_name: String,
    pub charge_percentage: f64,
    pub watt_consumption: String,
    pub charge_times: BatteryDuration,
    pub health: String,
}

#[derive(Default, Debug)]
pub struct ConvertedNetworkData {
    pub rx: Vec<Point>,
    pub tx: Vec<Point>,
    pub rx_display: String,
    pub tx_display: String,
    pub total_rx_display: Option<String>,
    pub total_tx_display: Option<String>,
    // TODO: [NETWORKING] add min/max/mean of each
    // min_rx : f64,
    // max_rx : f64,
    // mean_rx: f64,
    // min_tx: f64,
    // max_tx: f64,
    // mean_tx: f64,
}

// TODO: [REFACTOR] Process data... stuff really needs a rewrite.  Again.
#[derive(Clone, Default, Debug)]
pub struct ConvertedProcessData {
    pub pid: Pid,
    pub ppid: Option<Pid>,
    pub name: String,
    pub command: String,
    pub is_thread: Option<bool>,
    pub cpu_percent_usage: f64,
    pub mem_percent_usage: f64,
    pub mem_usage_bytes: u64,
    pub mem_usage_str: (f64, String),
    pub group_pids: Vec<Pid>,
    pub read_per_sec: String,
    pub write_per_sec: String,
    pub total_read: String,
    pub total_write: String,
    pub rps_f64: f64,
    pub wps_f64: f64,
    pub tr_f64: f64,
    pub tw_f64: f64,
    pub process_state: String,
    pub process_char: char,
    pub user: Option<String>,

    /// Prefix printed before the process when displayed.
    pub process_description_prefix: Option<String>,
    /// Whether to mark this process entry as disabled (mostly for tree mode).
    pub is_disabled_entry: bool,
    /// Whether this entry is collapsed, hiding all its children (for tree mode).
    pub is_collapsed_entry: bool,
}

#[derive(Clone, Default, Debug)]
pub struct ConvertedCpuData {
    pub cpu_name: String,
    pub short_cpu_name: String,
    /// Tuple is time, value
    pub cpu_data: Vec<Point>,
    /// Represents the value displayed on the legend.
    pub legend_value: String,
}

pub fn convert_temp_row(
    current_data: &DataCollection, temp_type: &TemperatureType,
) -> TextTableData {
    if current_data.temp_harvest.is_empty() {
        vec![vec![
            ("No Sensors Found".into(), Some("N/A".into()), None),
            ("".into(), None, None),
        ]]
    } else {
        let (unit_long, unit_short) = match temp_type {
            data_harvester::temperature::TemperatureType::Celsius => ("°C", "C"),
            data_harvester::temperature::TemperatureType::Kelvin => ("K", "K"),
            data_harvester::temperature::TemperatureType::Fahrenheit => ("°F", "F"),
        };

        current_data
            .temp_harvest
            .iter()
            .map(|temp_harvest| {
                let val = temp_harvest.temperature.ceil().to_string();
                vec![
                    (temp_harvest.name.clone().into(), None, None),
                    (
                        format!("{}{}", val, unit_long).into(),
                        Some(format!("{}{}", val, unit_short).into()),
                        None,
                    ),
                ]
            })
            .collect()
    }
}

pub fn convert_disk_row(current_data: &DataCollection) -> TextTableData {
    if current_data.disk_harvest.is_empty() {
        vec![vec![
            ("No Disks Found".into(), Some("N/A".into()), None),
            ("".into(), None, None),
        ]]
    } else {
        current_data
            .disk_harvest
            .iter()
            .zip(&current_data.io_labels)
            .map(|(disk, (io_read, io_write))| {
                let free_space_fmt = if let Some(free_space) = disk.free_space {
                    let converted_free_space = get_decimal_bytes(free_space);
                    Cow::Owned(format!(
                        "{:.*}{}",
                        0, converted_free_space.0, converted_free_space.1
                    ))
                } else {
                    "N/A".into()
                };
                let total_space_fmt = if let Some(total_space) = disk.total_space {
                    let converted_total_space = get_decimal_bytes(total_space);
                    Cow::Owned(format!(
                        "{:.*}{}",
                        0, converted_total_space.0, converted_total_space.1
                    ))
                } else {
                    "N/A".into()
                };

                let usage_fmt = if let (Some(used_space), Some(total_space)) =
                    (disk.used_space, disk.total_space)
                {
                    Cow::Owned(format!(
                        "{:.0}%",
                        used_space as f64 / total_space as f64 * 100_f64
                    ))
                } else {
                    "N/A".into()
                };

                vec![
                    (disk.name.clone().into(), None, None),
                    (disk.mount_point.clone().into(), None, None),
                    (usage_fmt, None, None),
                    (free_space_fmt, None, None),
                    (total_space_fmt, None, None),
                    (io_read.clone().into(), None, None),
                    (io_write.clone().into(), None, None),
                ]
            })
            .collect::<Vec<_>>()
    }
}

pub fn convert_cpu_data_points(
    current_data: &DataCollection, existing_cpu_data: &mut Vec<ConvertedCpuData>,
) {
    let current_time = current_data.current_instant;

    // Initialize cpu_data_vector if the lengths don't match...
    if let Some((_time, data)) = &current_data.timed_data_vec.last() {
        if data.cpu_data.len() + 1 != existing_cpu_data.len() {
            *existing_cpu_data = vec![ConvertedCpuData {
                cpu_name: "All".to_string(),
                short_cpu_name: "All".to_string(),
                cpu_data: vec![],
                legend_value: String::new(),
            }];

            existing_cpu_data.extend(
                data.cpu_data
                    .iter()
                    .enumerate()
                    .map(|(itx, cpu_usage)| ConvertedCpuData {
                        cpu_name: if let Some(cpu_harvest) = current_data.cpu_harvest.get(itx) {
                            if let Some(cpu_count) = cpu_harvest.cpu_count {
                                format!("{}{}", cpu_harvest.cpu_prefix, cpu_count)
                            } else {
                                cpu_harvest.cpu_prefix.to_string()
                            }
                        } else {
                            String::default()
                        },
                        short_cpu_name: if let Some(cpu_harvest) = current_data.cpu_harvest.get(itx)
                        {
                            if let Some(cpu_count) = cpu_harvest.cpu_count {
                                cpu_count.to_string()
                            } else {
                                cpu_harvest.cpu_prefix.to_string()
                            }
                        } else {
                            String::default()
                        },
                        legend_value: format!("{:.0}%", cpu_usage.round()),
                        cpu_data: vec![],
                    })
                    .collect::<Vec<ConvertedCpuData>>(),
            );
        } else {
            existing_cpu_data
                .iter_mut()
                .skip(1)
                .zip(&data.cpu_data)
                .for_each(|(cpu, cpu_usage)| {
                    cpu.cpu_data = vec![];
                    cpu.legend_value = format!("{:.0}%", cpu_usage.round());
                });
        }

        for (time, data) in &current_data.timed_data_vec {
            let time_from_start: f64 =
                (current_time.duration_since(*time).as_millis() as f64).floor();

            for (itx, cpu) in data.cpu_data.iter().enumerate() {
                if let Some(cpu_data) = existing_cpu_data.get_mut(itx + 1) {
                    cpu_data.cpu_data.push((-time_from_start, *cpu));
                }
            }

            if *time == current_time {
                break;
            }
        }
    } else {
        // No data, clear if non-empty. This is usually the case after a reset.
        if !existing_cpu_data.is_empty() {
            *existing_cpu_data = vec![];
        }
    }
}

pub fn convert_mem_data_points(current_data: &DataCollection) -> Vec<Point> {
    let mut result: Vec<Point> = Vec::new();
    let current_time = current_data.current_instant;

    for (time, data) in &current_data.timed_data_vec {
        if let Some(mem_data) = data.mem_data {
            let time_from_start: f64 =
                (current_time.duration_since(*time).as_millis() as f64).floor();
            result.push((-time_from_start, mem_data));
            if *time == current_time {
                break;
            }
        }
    }

    result
}

pub fn convert_swap_data_points(current_data: &DataCollection) -> Vec<Point> {
    let mut result: Vec<Point> = Vec::new();
    let current_time = current_data.current_instant;

    for (time, data) in &current_data.timed_data_vec {
        if let Some(swap_data) = data.swap_data {
            let time_from_start: f64 =
                (current_time.duration_since(*time).as_millis() as f64).floor();
            result.push((-time_from_start, swap_data));
            if *time == current_time {
                break;
            }
        }
    }

    result
}

pub fn convert_mem_labels(
    current_data: &DataCollection,
) -> (Option<(String, String)>, Option<(String, String)>) {
    /// Returns the unit type and denominator for given total amount of memory in kibibytes.
    fn return_unit_and_denominator_for_mem_kib(mem_total_kib: u64) -> (&'static str, f64) {
        if mem_total_kib < 1024 {
            // Stay with KiB
            ("KiB", 1.0)
        } else if mem_total_kib < MEBI_LIMIT {
            // Use MiB
            ("MiB", KIBI_LIMIT_F64)
        } else if mem_total_kib < GIBI_LIMIT {
            // Use GiB
            ("GiB", MEBI_LIMIT_F64)
        } else {
            // Use TiB
            ("TiB", GIBI_LIMIT_F64)
        }
    }

    // TODO: Should probably make this only return none if no data is left/visible?
    (
        if current_data.memory_harvest.mem_total_in_kib > 0 {
            Some((
                format!(
                    "{:3.0}%",
                    current_data.memory_harvest.use_percent.unwrap_or(0.0)
                ),
                {
                    let (unit, denominator) = return_unit_and_denominator_for_mem_kib(
                        current_data.memory_harvest.mem_total_in_kib,
                    );

                    format!(
                        "   {:.1}{}/{:.1}{}",
                        current_data.memory_harvest.mem_used_in_kib as f64 / denominator,
                        unit,
                        (current_data.memory_harvest.mem_total_in_kib as f64 / denominator),
                        unit
                    )
                },
            ))
        } else {
            None
        },
        if current_data.swap_harvest.mem_total_in_kib > 0 {
            Some((
                format!(
                    "{:3.0}%",
                    current_data.swap_harvest.use_percent.unwrap_or(0.0)
                ),
                {
                    let (unit, denominator) = return_unit_and_denominator_for_mem_kib(
                        current_data.swap_harvest.mem_total_in_kib,
                    );

                    format!(
                        "   {:.1}{}/{:.1}{}",
                        current_data.swap_harvest.mem_used_in_kib as f64 / denominator,
                        unit,
                        (current_data.swap_harvest.mem_total_in_kib as f64 / denominator),
                        unit
                    )
                },
            ))
        } else {
            None
        },
    )
}

pub fn get_rx_tx_data_points(
    current_data: &DataCollection, network_scale_type: &AxisScaling, network_unit_type: &DataUnit,
    network_use_binary_prefix: bool,
) -> (Vec<Point>, Vec<Point>) {
    let mut rx: Vec<Point> = Vec::new();
    let mut tx: Vec<Point> = Vec::new();

    let current_time = current_data.current_instant;

    for (time, data) in &current_data.timed_data_vec {
        let time_from_start: f64 = (current_time.duration_since(*time).as_millis() as f64).floor();

        let (rx_data, tx_data) = match network_scale_type {
            AxisScaling::Log => {
                if network_use_binary_prefix {
                    match network_unit_type {
                        DataUnit::Byte => {
                            // As dividing by 8 is equal to subtracting 4 in base 2!
                            ((data.rx_data).log2() - 4.0, (data.tx_data).log2() - 4.0)
                        }
                        DataUnit::Bit => ((data.rx_data).log2(), (data.tx_data).log2()),
                    }
                } else {
                    match network_unit_type {
                        DataUnit::Byte => {
                            ((data.rx_data / 8.0).log10(), (data.tx_data / 8.0).log10())
                        }
                        DataUnit::Bit => ((data.rx_data).log10(), (data.tx_data).log10()),
                    }
                }
            }
            AxisScaling::Linear => match network_unit_type {
                DataUnit::Byte => (data.rx_data / 8.0, data.tx_data / 8.0),
                DataUnit::Bit => (data.rx_data, data.tx_data),
            },
        };

        rx.push((-time_from_start, rx_data));
        tx.push((-time_from_start, tx_data));
        if *time == current_time {
            break;
        }
    }

    (rx, tx)
}

pub fn convert_network_data_points(
    current_data: &DataCollection, need_four_points: bool, network_scale_type: &AxisScaling,
    network_unit_type: &DataUnit, network_use_binary_prefix: bool,
) -> ConvertedNetworkData {
    let (rx, tx) = get_rx_tx_data_points(
        current_data,
        network_scale_type,
        network_unit_type,
        network_use_binary_prefix,
    );

    let unit = match network_unit_type {
        DataUnit::Byte => "B/s",
        DataUnit::Bit => "b/s",
    };

    let (rx_data, tx_data, total_rx_data, total_tx_data) = match network_unit_type {
        DataUnit::Byte => (
            current_data.network_harvest.rx / 8,
            current_data.network_harvest.tx / 8,
            current_data.network_harvest.total_rx / 8,
            current_data.network_harvest.total_tx / 8,
        ),
        DataUnit::Bit => (
            current_data.network_harvest.rx,
            current_data.network_harvest.tx,
            current_data.network_harvest.total_rx / 8, // We always make this bytes...
            current_data.network_harvest.total_tx / 8,
        ),
    };

    let (rx_converted_result, total_rx_converted_result): ((f64, String), (f64, String)) =
        if network_use_binary_prefix {
            (
                get_binary_prefix(rx_data, unit), // If this isn't obvious why there's two functions, one you can configure the unit, the other is always bytes
                get_binary_bytes(total_rx_data),
            )
        } else {
            (
                get_decimal_prefix(rx_data, unit),
                get_decimal_bytes(total_rx_data),
            )
        };

    let (tx_converted_result, total_tx_converted_result): ((f64, String), (f64, String)) =
        if network_use_binary_prefix {
            (
                get_binary_prefix(tx_data, unit),
                get_binary_bytes(total_tx_data),
            )
        } else {
            (
                get_decimal_prefix(tx_data, unit),
                get_decimal_bytes(total_tx_data),
            )
        };

    if need_four_points {
        let rx_display = format!("{:.*}{}", 1, rx_converted_result.0, rx_converted_result.1);
        let total_rx_display = Some(format!(
            "{:.*}{}",
            1, total_rx_converted_result.0, total_rx_converted_result.1
        ));
        let tx_display = format!("{:.*}{}", 1, tx_converted_result.0, tx_converted_result.1);
        let total_tx_display = Some(format!(
            "{:.*}{}",
            1, total_tx_converted_result.0, total_tx_converted_result.1
        ));
        ConvertedNetworkData {
            rx,
            tx,
            rx_display,
            tx_display,
            total_rx_display,
            total_tx_display,
        }
    } else {
        let rx_display = format!(
            "RX: {:<10}  All: {}",
            if network_use_binary_prefix {
                format!("{:.1}{:3}", rx_converted_result.0, rx_converted_result.1)
            } else {
                format!("{:.1}{:2}", rx_converted_result.0, rx_converted_result.1)
            },
            if network_use_binary_prefix {
                format!(
                    "{:.1}{:3}",
                    total_rx_converted_result.0, total_rx_converted_result.1
                )
            } else {
                format!(
                    "{:.1}{:2}",
                    total_rx_converted_result.0, total_rx_converted_result.1
                )
            }
        );
        let tx_display = format!(
            "TX: {:<10}  All: {}",
            if network_use_binary_prefix {
                format!("{:.1}{:3}", tx_converted_result.0, tx_converted_result.1)
            } else {
                format!("{:.1}{:2}", tx_converted_result.0, tx_converted_result.1)
            },
            if network_use_binary_prefix {
                format!(
                    "{:.1}{:3}",
                    total_tx_converted_result.0, total_tx_converted_result.1
                )
            } else {
                format!(
                    "{:.1}{:2}",
                    total_tx_converted_result.0, total_tx_converted_result.1
                )
            }
        );

        ConvertedNetworkData {
            rx,
            tx,
            rx_display,
            tx_display,
            total_rx_display: None,
            total_tx_display: None,
        }
    }
}

pub enum ProcessGroupingType {
    Grouped,
    Ungrouped,
}

pub enum ProcessNamingType {
    Name,
    Path,
}

/// Given read/s, write/s, total read, and total write values, return 4 strings that represent read/s, write/s, total read, and total write
pub fn get_disk_io_strings(
    rps: u64, wps: u64, total_read: u64, total_write: u64,
) -> (String, String, String, String) {
    (
        get_string_with_bytes(rps),
        get_string_with_bytes(wps),
        get_string_with_bytes(total_read),
        get_string_with_bytes(total_write),
    )
}

/// Returns a string given a value that is converted to the closest SI-variant.
/// If the value is greater than a giga-X, then it will return a decimal place.
pub fn get_string_with_bytes(value: u64) -> String {
    let converted_values = get_decimal_bytes(value);
    if value >= GIGA_LIMIT {
        format!("{:.*}{}/s", 1, converted_values.0, converted_values.1)
    } else {
        format!("{:.*}{}/s", 0, converted_values.0, converted_values.1)
    }
}

/// Because we needed to UPDATE data entries rather than REPLACING entries, we instead update
/// the existing vector.
pub fn convert_process_data(
    current_data: &DataCollection,
    existing_converted_process_data: &mut HashMap<Pid, ConvertedProcessData>,
    #[cfg(target_family = "unix")] user_table: &mut data_harvester::processes::UserTable,
) {
    // TODO [THREAD]: Thread highlighting and hiding support
    // For macOS see https://github.com/hishamhm/htop/pull/848/files

    let mut complete_pid_set: fxhash::FxHashSet<Pid> =
        existing_converted_process_data.keys().copied().collect();

    for process in &current_data.process_harvest {
        let (read_per_sec, write_per_sec, total_read, total_write) = get_disk_io_strings(
            process.read_bytes_per_sec,
            process.write_bytes_per_sec,
            process.total_read_bytes,
            process.total_write_bytes,
        );

        let mem_usage_str = get_binary_bytes(process.mem_usage_bytes);

        let user = {
            #[cfg(target_family = "unix")]
            {
                user_table.get_uid_to_username_mapping(process.uid).ok()
            }
            #[cfg(not(target_family = "unix"))]
            {
                None
            }
        };

        if let Some(process_entry) = existing_converted_process_data.get_mut(&process.pid) {
            complete_pid_set.remove(&process.pid);

            // Very dumb way to see if there's PID reuse...
            if process_entry.ppid == process.parent_pid {
                process_entry.name = process.name.to_string();
                process_entry.command = process.command.to_string();
                process_entry.cpu_percent_usage = process.cpu_usage_percent;
                process_entry.mem_percent_usage = process.mem_usage_percent;
                process_entry.mem_usage_bytes = process.mem_usage_bytes;
                process_entry.mem_usage_str = mem_usage_str;
                process_entry.group_pids = vec![process.pid];
                process_entry.read_per_sec = read_per_sec;
                process_entry.write_per_sec = write_per_sec;
                process_entry.total_read = total_read;
                process_entry.total_write = total_write;
                process_entry.rps_f64 = process.read_bytes_per_sec as f64;
                process_entry.wps_f64 = process.write_bytes_per_sec as f64;
                process_entry.tr_f64 = process.total_read_bytes as f64;
                process_entry.tw_f64 = process.total_write_bytes as f64;
                process_entry.process_state = process.process_state.to_owned();
                process_entry.process_char = process.process_state_char;
                process_entry.process_description_prefix = None;
                process_entry.is_disabled_entry = false;
                process_entry.user = user;
            } else {
                // ...I hate that I can't combine if let and an if statement in one line...
                *process_entry = ConvertedProcessData {
                    pid: process.pid,
                    ppid: process.parent_pid,
                    is_thread: None,
                    name: process.name.to_string(),
                    command: process.command.to_string(),
                    cpu_percent_usage: process.cpu_usage_percent,
                    mem_percent_usage: process.mem_usage_percent,
                    mem_usage_bytes: process.mem_usage_bytes,
                    mem_usage_str,
                    group_pids: vec![process.pid],
                    read_per_sec,
                    write_per_sec,
                    total_read,
                    total_write,
                    rps_f64: process.read_bytes_per_sec as f64,
                    wps_f64: process.write_bytes_per_sec as f64,
                    tr_f64: process.total_read_bytes as f64,
                    tw_f64: process.total_write_bytes as f64,
                    process_state: process.process_state.to_owned(),
                    process_char: process.process_state_char,
                    process_description_prefix: None,
                    is_disabled_entry: false,
                    is_collapsed_entry: false,
                    user,
                };
            }
        } else {
            existing_converted_process_data.insert(
                process.pid,
                ConvertedProcessData {
                    pid: process.pid,
                    ppid: process.parent_pid,
                    is_thread: None,
                    name: process.name.to_string(),
                    command: process.command.to_string(),
                    cpu_percent_usage: process.cpu_usage_percent,
                    mem_percent_usage: process.mem_usage_percent,
                    mem_usage_bytes: process.mem_usage_bytes,
                    mem_usage_str,
                    group_pids: vec![process.pid],
                    read_per_sec,
                    write_per_sec,
                    total_read,
                    total_write,
                    rps_f64: process.read_bytes_per_sec as f64,
                    wps_f64: process.write_bytes_per_sec as f64,
                    tr_f64: process.total_read_bytes as f64,
                    tw_f64: process.total_write_bytes as f64,
                    process_state: process.process_state.to_owned(),
                    process_char: process.process_state_char,
                    process_description_prefix: None,
                    is_disabled_entry: false,
                    is_collapsed_entry: false,
                    user,
                },
            );
        }
    }

    // Now clean up any spare entries that weren't visited, to avoid clutter:
    complete_pid_set.iter().for_each(|pid| {
        existing_converted_process_data.remove(pid);
    })
}

const BRANCH_ENDING: char = '└';
const BRANCH_VERTICAL: char = '│';
const BRANCH_SPLIT: char = '├';
const BRANCH_HORIZONTAL: char = '─';

fn tree_process_data(
    filtered_process_data: &[ConvertedProcessData], is_using_command: bool,
    sorting_type: &ProcessSorting, is_sort_descending: bool,
) -> Vec<ConvertedProcessData> {
    // TODO: [TREE] Option to sort usage by total branch usage or individual value usage?

    // Let's first build up a (really terrible) parent -> child mapping...
    // At the same time, let's make a mapping of PID -> process data!
    let mut parent_child_mapping: HashMap<Pid, IndexSet<Pid, FxBuildHasher>> = HashMap::default();
    let mut pid_process_mapping: HashMap<Pid, &ConvertedProcessData> = HashMap::default(); // We actually already have this stored, but it's unfiltered... oh well.
    let mut orphan_set: IndexSet<Pid, FxBuildHasher> =
        IndexSet::with_hasher(FxBuildHasher::default());
    let mut collapsed_set: IndexSet<Pid, FxBuildHasher> =
        IndexSet::with_hasher(FxBuildHasher::default());

    filtered_process_data.iter().for_each(|process| {
        if let Some(ppid) = process.ppid {
            orphan_set.insert(ppid);
        }
        orphan_set.insert(process.pid);
    });

    filtered_process_data.iter().for_each(|process| {
        // Create a mapping for the process if it DNE.
        parent_child_mapping
            .entry(process.pid)
            .or_insert_with(|| IndexSet::with_hasher(FxBuildHasher::default()));
        pid_process_mapping.insert(process.pid, process);

        if process.is_collapsed_entry {
            collapsed_set.insert(process.pid);
        }

        // Insert its mapping to the process' parent if needed (create if it DNE).
        if let Some(ppid) = process.ppid {
            orphan_set.remove(&process.pid);
            parent_child_mapping
                .entry(ppid)
                .or_insert_with(|| IndexSet::with_hasher(FxBuildHasher::default()))
                .insert(process.pid);
        }
    });

    // Keep only orphans, or promote children of orphans to a top-level orphan
    // if their parents DNE in our pid to process mapping...
    let old_orphan_set = orphan_set.clone();
    old_orphan_set.iter().for_each(|pid| {
        if pid_process_mapping.get(pid).is_none() {
            // DNE!  Promote the mapped children and remove the current parent...
            orphan_set.remove(pid);
            if let Some(children) = parent_child_mapping.get(pid) {
                orphan_set.extend(children);
            }
        }
    });

    // Turn the parent-child mapping into a "list" via DFS...
    let mut pids_to_explore: VecDeque<Pid> = orphan_set.into_iter().collect();
    let mut explored_pids: Vec<Pid> = vec![];
    let mut lines: Vec<String> = vec![];

    /// A post-order traversal to correctly prune entire branches that only contain children
    /// that are disabled and themselves are also disabled ~~wait that sounds wrong~~.
    /// Basically, go through the hashmap, and prune out all branches that are no longer relevant.
    fn prune_disabled_pids(
        current_pid: Pid, parent_child_mapping: &mut HashMap<Pid, IndexSet<Pid, FxBuildHasher>>,
        pid_process_mapping: &HashMap<Pid, &ConvertedProcessData>,
    ) -> bool {
        // Let's explore all the children first, and make sure they (and their children)
        // aren't all disabled...
        let mut are_all_children_disabled = true;
        if let Some(children) = parent_child_mapping.get(&current_pid) {
            for child_pid in children.clone() {
                let is_child_disabled =
                    prune_disabled_pids(child_pid, parent_child_mapping, pid_process_mapping);

                if is_child_disabled {
                    if let Some(current_mapping) = parent_child_mapping.get_mut(&current_pid) {
                        current_mapping.remove(&child_pid);
                    }
                } else if are_all_children_disabled {
                    are_all_children_disabled = false;
                }
            }
        }

        // Now consider the current pid and whether to prune...
        // If the node itself is not disabled, then never prune.  If it is, then check if all
        // of its are disabled.
        if let Some(process) = pid_process_mapping.get(&current_pid) {
            if process.is_disabled_entry && are_all_children_disabled {
                parent_child_mapping.remove(&current_pid);
                return true;
            }
        }

        false
    }

    fn sort_remaining_pids(
        current_pid: Pid, sort_type: &ProcessSorting, is_sort_descending: bool,
        parent_child_mapping: &mut HashMap<Pid, IndexSet<Pid, FxBuildHasher>>,
        pid_process_mapping: &HashMap<Pid, &ConvertedProcessData>,
    ) {
        // Sorting is special for tree data.  So, by default, things are "sorted"
        // via the DFS.  Otherwise, since this is DFS of the scanned PIDs (which are in order),
        // you actually get a REVERSE order --- so, you get higher PIDs earlier than lower ones.
        //
        // So how do we "sort"?  The current idea is that:
        // - We sort *per-level*.  Say, I want to sort by CPU.  The "first level" is sorted
        //   by CPU in terms of its usage.  All its direct children are sorted by CPU
        //   with *their* siblings.  Etc.
        // - The default is thus PIDs in ascending order.  We set it to this when
        //   we first enable the mode.

        // So first, let's look at the children... (post-order again)
        if let Some(children) = parent_child_mapping.get(&current_pid) {
            let mut to_sort_vec: Vec<(Pid, &ConvertedProcessData)> = vec![];
            for child_pid in children.clone() {
                if let Some(child_process) = pid_process_mapping.get(&child_pid) {
                    to_sort_vec.push((child_pid, child_process));
                }
                sort_remaining_pids(
                    child_pid,
                    sort_type,
                    is_sort_descending,
                    parent_child_mapping,
                    pid_process_mapping,
                );
            }

            // Now let's sort the immediate children!
            sort_vec(&mut to_sort_vec, sort_type, is_sort_descending);

            // Need to reverse what we got, apparently...
            if let Some(current_mapping) = parent_child_mapping.get_mut(&current_pid) {
                *current_mapping = to_sort_vec
                    .iter()
                    .rev()
                    .map(|(pid, _proc)| *pid)
                    .collect::<IndexSet<Pid, FxBuildHasher>>();
            }
        }
    }

    fn sort_vec(
        to_sort_vec: &mut Vec<(Pid, &ConvertedProcessData)>, sort_type: &ProcessSorting,
        is_sort_descending: bool,
    ) {
        // Sort by PID first (descending)
        to_sort_vec.sort_by(|a, b| utils::gen_util::get_ordering(a.1.pid, b.1.pid, false));

        match sort_type {
            ProcessSorting::CpuPercent => {
                to_sort_vec.sort_by(|a, b| {
                    utils::gen_util::get_ordering(
                        a.1.cpu_percent_usage,
                        b.1.cpu_percent_usage,
                        is_sort_descending,
                    )
                });
            }
            ProcessSorting::Mem => {
                to_sort_vec.sort_by(|a, b| {
                    utils::gen_util::get_ordering(
                        a.1.mem_usage_bytes,
                        b.1.mem_usage_bytes,
                        is_sort_descending,
                    )
                });
            }
            ProcessSorting::MemPercent => {
                to_sort_vec.sort_by(|a, b| {
                    utils::gen_util::get_ordering(
                        a.1.mem_percent_usage,
                        b.1.mem_percent_usage,
                        is_sort_descending,
                    )
                });
            }
            ProcessSorting::ProcessName => {
                to_sort_vec.sort_by(|a, b| {
                    utils::gen_util::get_ordering(
                        &a.1.name.to_lowercase(),
                        &b.1.name.to_lowercase(),
                        is_sort_descending,
                    )
                });
            }
            ProcessSorting::Command => to_sort_vec.sort_by(|a, b| {
                utils::gen_util::get_ordering(
                    &a.1.command.to_lowercase(),
                    &b.1.command.to_lowercase(),
                    is_sort_descending,
                )
            }),
            ProcessSorting::Pid => {
                if is_sort_descending {
                    to_sort_vec.sort_by(|a, b| {
                        utils::gen_util::get_ordering(a.0, b.0, is_sort_descending)
                    });
                }
            }
            ProcessSorting::ReadPerSecond => {
                to_sort_vec.sort_by(|a, b| {
                    utils::gen_util::get_ordering(a.1.rps_f64, b.1.rps_f64, is_sort_descending)
                });
            }
            ProcessSorting::WritePerSecond => {
                to_sort_vec.sort_by(|a, b| {
                    utils::gen_util::get_ordering(a.1.wps_f64, b.1.wps_f64, is_sort_descending)
                });
            }
            ProcessSorting::TotalRead => {
                to_sort_vec.sort_by(|a, b| {
                    utils::gen_util::get_ordering(a.1.tr_f64, b.1.tr_f64, is_sort_descending)
                });
            }
            ProcessSorting::TotalWrite => {
                to_sort_vec.sort_by(|a, b| {
                    utils::gen_util::get_ordering(a.1.tw_f64, b.1.tw_f64, is_sort_descending)
                });
            }
            ProcessSorting::State => to_sort_vec.sort_by(|a, b| {
                utils::gen_util::get_ordering(
                    &a.1.process_state.to_lowercase(),
                    &b.1.process_state.to_lowercase(),
                    is_sort_descending,
                )
            }),
            ProcessSorting::User => to_sort_vec.sort_by(|a, b| match (&a.1.user, &b.1.user) {
                (Some(user_a), Some(user_b)) => utils::gen_util::get_ordering(
                    user_a.to_lowercase(),
                    user_b.to_lowercase(),
                    is_sort_descending,
                ),
                (Some(_), None) => std::cmp::Ordering::Less,
                (None, Some(_)) => std::cmp::Ordering::Greater,
                (None, None) => std::cmp::Ordering::Less,
            }),
            ProcessSorting::Count => {
                // Should never occur in this case, tree mode explicitly disables grouping.
            }
        }
    }

    /// A DFS traversal to correctly build the prefix lines (the pretty '├' and '─' lines) and
    /// the correct order to the PID tree as a vector.
    fn build_explored_pids(
        current_pid: Pid, parent_child_mapping: &HashMap<Pid, IndexSet<Pid, FxBuildHasher>>,
        prev_drawn_lines: &str, collapsed_set: &IndexSet<Pid, FxBuildHasher>,
    ) -> (Vec<Pid>, Vec<String>) {
        let mut explored_pids: Vec<Pid> = vec![current_pid];
        let mut lines: Vec<String> = vec![];

        if collapsed_set.contains(&current_pid) {
            return (explored_pids, lines);
        } else if let Some(children) = parent_child_mapping.get(&current_pid) {
            for (itx, child) in children.iter().rev().enumerate() {
                let new_drawn_lines = if itx == children.len() - 1 {
                    format!("{}   ", prev_drawn_lines)
                } else {
                    format!("{}{}  ", prev_drawn_lines, BRANCH_VERTICAL)
                };

                let (pid_res, branch_res) = build_explored_pids(
                    *child,
                    parent_child_mapping,
                    new_drawn_lines.as_str(),
                    collapsed_set,
                );

                if itx == children.len() - 1 {
                    lines.push(format!(
                        "{}{}",
                        prev_drawn_lines,
                        if !new_drawn_lines.is_empty() {
                            format!("{}{} ", BRANCH_ENDING, BRANCH_HORIZONTAL)
                        } else {
                            String::default()
                        }
                    ));
                } else {
                    lines.push(format!(
                        "{}{}",
                        prev_drawn_lines,
                        if !new_drawn_lines.is_empty() {
                            format!("{}{} ", BRANCH_SPLIT, BRANCH_HORIZONTAL)
                        } else {
                            String::default()
                        }
                    ));
                }

                explored_pids.extend(pid_res);
                lines.extend(branch_res);
            }
        }

        (explored_pids, lines)
    }

    /// Returns the total sum of CPU, MEM%, MEM, R/s, W/s, Total Read, and Total Write via DFS traversal.
    fn get_usage_of_all_children(
        parent_pid: Pid, parent_child_mapping: &HashMap<Pid, IndexSet<Pid, FxBuildHasher>>,
        pid_process_mapping: &HashMap<Pid, &ConvertedProcessData>,
    ) -> (f64, f64, u64, f64, f64, f64, f64) {
        if let Some(&converted_process_data) = pid_process_mapping.get(&parent_pid) {
            let (
                mut cpu,
                mut mem_percent,
                mut mem,
                mut rps,
                mut wps,
                mut total_read,
                mut total_write,
            ) = (
                (converted_process_data.cpu_percent_usage * 10.0).round() / 10.0,
                (converted_process_data.mem_percent_usage * 10.0).round() / 10.0,
                converted_process_data.mem_usage_bytes,
                (converted_process_data.rps_f64 * 10.0).round() / 10.0,
                (converted_process_data.wps_f64 * 10.0).round() / 10.0,
                (converted_process_data.tr_f64 * 10.0).round() / 10.0,
                (converted_process_data.tw_f64 * 10.0).round() / 10.0,
            );

            if let Some(children) = parent_child_mapping.get(&parent_pid) {
                for &child_pid in children {
                    let (
                        child_cpu,
                        child_mem_percent,
                        child_mem,
                        child_rps,
                        child_wps,
                        child_total_read,
                        child_total_write,
                    ) = get_usage_of_all_children(
                        child_pid,
                        parent_child_mapping,
                        pid_process_mapping,
                    );

                    cpu += child_cpu;
                    mem_percent += child_mem_percent;
                    mem += child_mem;
                    rps += child_rps;
                    wps += child_wps;
                    total_read += child_total_read;
                    total_write += child_total_write;
                }
            }

            (cpu, mem_percent, mem, rps, wps, total_read, total_write)
        } else {
            (0.0_f64, 0.0_f64, 0, 0.0_f64, 0.0_f64, 0.0_f64, 0.0_f64)
        }
    }

    let mut to_sort_vec = Vec::new();
    for pid in pids_to_explore {
        if let Some(process) = pid_process_mapping.get(&pid) {
            to_sort_vec.push((pid, *process));
        }
    }
    sort_vec(&mut to_sort_vec, sorting_type, is_sort_descending);
    pids_to_explore = to_sort_vec.iter().map(|(pid, _proc)| *pid).collect();

    while let Some(current_pid) = pids_to_explore.pop_front() {
        if !prune_disabled_pids(current_pid, &mut parent_child_mapping, &pid_process_mapping) {
            sort_remaining_pids(
                current_pid,
                sorting_type,
                is_sort_descending,
                &mut parent_child_mapping,
                &pid_process_mapping,
            );

            let (pid_res, branch_res) =
                build_explored_pids(current_pid, &parent_child_mapping, "", &collapsed_set);
            lines.push(String::default());
            lines.extend(branch_res);
            explored_pids.extend(pid_res);
        }
    }

    // Now let's "rearrange" our current list of converted process data into the correct
    // order required... and we're done!
    explored_pids
        .iter()
        .zip(lines)
        .filter_map(|(pid, prefix)| match pid_process_mapping.get(pid) {
            Some(process) => {
                let mut p = (*process).clone();
                p.process_description_prefix = Some(format!(
                    "{}{}{}",
                    prefix,
                    if p.is_collapsed_entry { "+ " } else { "" }, // I do the + sign thing here because I'm kinda too lazy to do it in the prefix, tbh.
                    if is_using_command {
                        &p.command
                    } else {
                        &p.name
                    }
                ));

                // As part of https://github.com/ClementTsang/bottom/issues/424, also append their statistics to the parent if
                // collapsed.
                //
                // Note that this will technically be "missing" entries, it collapses + sums based on what is visible
                // since this runs *after* pruning steps.
                if p.is_collapsed_entry {
                    if let Some(children) = parent_child_mapping.get(&p.pid) {
                        // Do some rounding.
                        p.cpu_percent_usage = (p.cpu_percent_usage * 10.0).round() / 10.0;
                        p.mem_percent_usage = (p.mem_percent_usage * 10.0).round() / 10.0;
                        p.rps_f64 = (p.rps_f64 * 10.0).round() / 10.0;
                        p.wps_f64 = (p.wps_f64 * 10.0).round() / 10.0;
                        p.tr_f64 = (p.tr_f64 * 10.0).round() / 10.0;
                        p.tw_f64 = (p.tw_f64 * 10.0).round() / 10.0;

                        for &child_pid in children {
                            // Let's just do a simple DFS traversal...
                            let (
                                child_cpu,
                                child_mem_percent,
                                child_mem,
                                child_rps,
                                child_wps,
                                child_total_read,
                                child_total_write,
                            ) = get_usage_of_all_children(
                                child_pid,
                                &parent_child_mapping,
                                &pid_process_mapping,
                            );

                            p.cpu_percent_usage += child_cpu;
                            p.mem_percent_usage += child_mem_percent;
                            p.mem_usage_bytes += child_mem;
                            p.rps_f64 += child_rps;
                            p.wps_f64 += child_wps;
                            p.tr_f64 += child_total_read;
                            p.tw_f64 += child_total_write;
                        }

                        let disk_io_strings = get_disk_io_strings(
                            p.rps_f64 as u64,
                            p.wps_f64 as u64,
                            p.tr_f64 as u64,
                            p.tw_f64 as u64,
                        );

                        p.mem_usage_str = get_binary_bytes(p.mem_usage_bytes);

                        p.read_per_sec = disk_io_strings.0;
                        p.write_per_sec = disk_io_strings.1;
                        p.total_read = disk_io_strings.2;
                        p.total_write = disk_io_strings.3;
                    }
                }

                Some(p)
            }
            None => None,
        })
        .collect::<Vec<_>>()
}

// FIXME: [OPT] This is an easy target for optimization, too many to_strings!
fn stringify_process_data(
    proc_widget_state: &ProcWidgetState, finalized_process_data: &[ConvertedProcessData],
) -> Vec<(Vec<(String, Option<String>)>, bool)> {
    let is_proc_widget_grouped = proc_widget_state.is_grouped;
    let is_using_command = proc_widget_state.is_using_command;
    let is_tree = proc_widget_state.is_tree_mode;
    let mem_enabled = proc_widget_state.columns.is_enabled(&ProcessSorting::Mem);

    finalized_process_data
        .iter()
        .map(|process| {
            (
                vec![
                    (
                        if is_proc_widget_grouped {
                            process.group_pids.len().to_string()
                        } else {
                            process.pid.to_string()
                        },
                        None,
                    ),
                    (
                        if is_tree {
                            if let Some(prefix) = &process.process_description_prefix {
                                prefix.clone()
                            } else {
                                String::default()
                            }
                        } else if is_using_command {
                            process.command.clone()
                        } else {
                            process.name.clone()
                        },
                        None,
                    ),
                    (format!("{:.1}%", process.cpu_percent_usage), None),
                    (
                        if mem_enabled {
                            if process.mem_usage_bytes <= GIBI_LIMIT {
                                format!("{:.0}{}", process.mem_usage_str.0, process.mem_usage_str.1)
                            } else {
                                format!("{:.1}{}", process.mem_usage_str.0, process.mem_usage_str.1)
                            }
                        } else {
                            format!("{:.1}%", process.mem_percent_usage)
                        },
                        None,
                    ),
                    (process.read_per_sec.clone(), None),
                    (process.write_per_sec.clone(), None),
                    (process.total_read.clone(), None),
                    (process.total_write.clone(), None),
                    #[cfg(target_family = "unix")]
                    (
                        if let Some(user) = &process.user {
                            user.clone()
                        } else {
                            "N/A".to_string()
                        },
                        None,
                    ),
                    (
                        process.process_state.clone(),
                        Some(process.process_char.to_string()),
                    ),
                ],
                process.is_disabled_entry,
            )
        })
        .collect()
}

/// Takes a set of converted process data and groups it together.
///
/// To be honest, I really don't like how this is done, even though I've rewritten this like 3 times.
fn group_process_data(
    single_process_data: &[ConvertedProcessData], is_using_command: bool,
) -> Vec<ConvertedProcessData> {
    #[derive(Clone, Default, Debug)]
    struct SingleProcessData {
        pub pid: Pid,
        pub cpu_percent_usage: f64,
        pub mem_percent_usage: f64,
        pub mem_usage_bytes: u64,
        pub group_pids: Vec<Pid>,
        pub read_per_sec: f64,
        pub write_per_sec: f64,
        pub total_read: f64,
        pub total_write: f64,
        pub process_state: String,
    }

    let mut grouped_hashmap: HashMap<String, SingleProcessData> = std::collections::HashMap::new();

    single_process_data.iter().for_each(|process| {
        let entry = grouped_hashmap
            .entry(if is_using_command {
                process.command.to_string()
            } else {
                process.name.to_string()
            })
            .or_insert(SingleProcessData {
                pid: process.pid,
                ..SingleProcessData::default()
            });

        (*entry).cpu_percent_usage += process.cpu_percent_usage;
        (*entry).mem_percent_usage += process.mem_percent_usage;
        (*entry).mem_usage_bytes += process.mem_usage_bytes;
        (*entry).group_pids.push(process.pid);
        (*entry).read_per_sec += process.rps_f64;
        (*entry).write_per_sec += process.wps_f64;
        (*entry).total_read += process.tr_f64;
        (*entry).total_write += process.tw_f64;
    });

    grouped_hashmap
        .iter()
        .map(|(identifier, process_details)| {
            let p = process_details.clone();

            let (read_per_sec, write_per_sec, total_read, total_write) = get_disk_io_strings(
                p.read_per_sec as u64,
                p.write_per_sec as u64,
                p.total_read as u64,
                p.total_write as u64,
            );

            ConvertedProcessData {
                pid: p.pid,
                ppid: None,
                is_thread: None,
                name: identifier.to_string(),
                command: identifier.to_string(),
                cpu_percent_usage: p.cpu_percent_usage,
                mem_percent_usage: p.mem_percent_usage,
                mem_usage_bytes: p.mem_usage_bytes,
                mem_usage_str: get_decimal_bytes(p.mem_usage_bytes),
                group_pids: p.group_pids,
                read_per_sec,
                write_per_sec,
                total_read,
                total_write,
                rps_f64: p.read_per_sec,
                wps_f64: p.write_per_sec,
                tr_f64: p.total_read,
                tw_f64: p.total_write,
                process_state: p.process_state,
                process_description_prefix: None,
                process_char: char::default(),
                is_disabled_entry: false,
                is_collapsed_entry: false,
                user: None,
            }
        })
        .collect::<Vec<_>>()
}

<<<<<<< HEAD
pub fn convert_battery_harvest(current_data: &DataCollection) -> Vec<ConvertedBatteryData> {
=======
#[cfg(feature = "battery")]
pub fn convert_battery_harvest(
    current_data: &data_farmer::DataCollection,
) -> Vec<ConvertedBatteryData> {
>>>>>>> 96ca024a
    current_data
        .battery_harvest
        .iter()
        .enumerate()
        .map(|(itx, battery_harvest)| ConvertedBatteryData {
            battery_name: format!("Battery {}", itx),
            charge_percentage: battery_harvest.charge_percent,
            watt_consumption: format!("{:.2}W", battery_harvest.power_consumption_rate_watts),
            charge_times: if let Some(secs_till_empty) = battery_harvest.secs_until_empty {
                let time = chrono::Duration::seconds(secs_till_empty);
                let num_minutes = time.num_minutes() - time.num_hours() * 60;
                let num_seconds = time.num_seconds() - time.num_minutes() * 60;
                BatteryDuration::Discharging {
                    long: format!(
                        "{} hour{}, {} minute{}, {} second{}",
                        time.num_hours(),
                        if time.num_hours() == 1 { "" } else { "s" },
                        num_minutes,
                        if num_minutes == 1 { "" } else { "s" },
                        num_seconds,
                        if num_seconds == 1 { "" } else { "s" },
                    ),
                    short: format!("{}:{:02}:{:02}", time.num_hours(), num_minutes, num_seconds),
                }
            } else if let Some(secs_till_full) = battery_harvest.secs_until_full {
                let time = chrono::Duration::seconds(secs_till_full); // FIXME [DEP]: Can I get rid of chrono?
                let num_minutes = time.num_minutes() - time.num_hours() * 60;
                let num_seconds = time.num_seconds() - time.num_minutes() * 60;
                BatteryDuration::Charging {
                    long: format!(
                        "{} hour{}, {} minute{}, {} second{}",
                        time.num_hours(),
                        if time.num_hours() == 1 { "" } else { "s" },
                        num_minutes,
                        if num_minutes == 1 { "" } else { "s" },
                        num_seconds,
                        if num_seconds == 1 { "" } else { "s" },
                    ),
                    short: format!("{}:{:02}:{:02}", time.num_hours(), num_minutes, num_seconds),
                }
            } else {
                BatteryDuration::Neither
            },
            health: format!("{:.2}%", battery_harvest.health_percent),
        })
        .collect()
}<|MERGE_RESOLUTION|>--- conflicted
+++ resolved
@@ -1337,14 +1337,8 @@
         .collect::<Vec<_>>()
 }
 
-<<<<<<< HEAD
+#[cfg(feature = "battery")]
 pub fn convert_battery_harvest(current_data: &DataCollection) -> Vec<ConvertedBatteryData> {
-=======
-#[cfg(feature = "battery")]
-pub fn convert_battery_harvest(
-    current_data: &data_farmer::DataCollection,
-) -> Vec<ConvertedBatteryData> {
->>>>>>> 96ca024a
     current_data
         .battery_harvest
         .iter()
